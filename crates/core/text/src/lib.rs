//! Minecraft text API.

mod error;
mod iter;
pub mod style;

#[cfg(feature = "serde")]
mod _serde;

use std::{fmt::Display, ops::Add};

pub use error::Error;
pub use iter::{Iter, StyledIter};
use rimecraft_global_cx::GlobalContext;
pub use style::Style;

/// A raw text component.
///
/// Each text has a tree structure, embodying all its siblings.
/// See [`Self::sibs`].
///
/// # Serialize and Deserialize
///
/// This type can be serialized and deserialized using the `serde` feature.
/// Serialized raw format could be checked on the [Minecraft Wiki](https://minecraft.wiki/w/Raw_JSON_text_format).
///
/// _The type `T` (content) should implement `serde::Serialize` and `serde::Deserialize`,
/// and the variant type (the `type` field) should be an optional field, as the same as the
/// format in Java Edition._
#[derive(Debug, Clone, PartialEq, Eq, Hash)]
pub struct RawText<T, StyleExt> {
    content: T,
    style: Style<StyleExt>,
    sibs: Vec<Self>,
}

impl<T, StyleExt> RawText<T, StyleExt> {
    /// Creates a new text with the given content and style.
    ///
    /// See [`Self::with_sibs`] for creating a text with siblings.
    #[inline]
    pub const fn new(content: T, style: Style<StyleExt>) -> Self {
        Self {
            content,
            style,
            sibs: Vec::new(),
        }
    }

    /// Creates a new text with the given content, style and siblings.
    #[inline]
    pub const fn with_sibs(content: T, style: Style<StyleExt>, sibs: Vec<Self>) -> Self {
        Self {
            content,
            style,
            sibs,
        }
    }

    /// Returns the style of this text.
    #[inline]
    pub fn style(&self) -> &Style<StyleExt> {
        &self.style
    }

    /// Returns the style of this text.
    #[inline]
    pub fn style_mut(&mut self) -> &mut Style<StyleExt> {
        &mut self.style
    }

    /// Returns the content of this text.
    #[inline]
    pub fn content(&self) -> &T {
        &self.content
    }

    /// Returns the content of this text.
    #[inline]
    pub fn content_mut(&mut self) -> &mut T {
        &mut self.content
    }

    /// Returns the siblings of this text.
    #[inline]
    pub fn sibs(&self) -> &[Self] {
        &self.sibs
    }

    /// Returns the siblings of this text.
    #[inline]
    pub fn sibs_mut(&mut self) -> &mut Vec<Self> {
        &mut self.sibs
    }

    /// Returns the style of this text.
    #[inline]
    pub fn push(&mut self, text: Self) {
        self.sibs.push(text);
    }

    /// Returns an iterator over the content of this text.
    #[inline]
    pub fn iter(&self) -> Iter<'_, T> {
        Iter {
            inner: Box::new(
                std::iter::once(&self.content).chain(self.sibs.iter().flat_map(Self::iter)),
            ),
        }
    }
}

impl<T, StyleExt> RawText<T, StyleExt>
where
    StyleExt: Add<Output = StyleExt> + Clone,
{
    /// Returns an iterator over the content and style of this text.
    #[inline]
    pub fn styled_iter(&self) -> StyledIter<'_, T, StyleExt> {
        StyledIter {
            style: &self.style,
            inner: Box::new(
                std::iter::once((self.content(), self.style().clone()))
                    .chain(self.sibs.iter().flat_map(Self::styled_iter)),
            ),
        }
    }
}

impl<'a, T, StyleExt> IntoIterator for &'a RawText<T, StyleExt> {
    type Item = &'a T;
    type IntoIter = Iter<'a, T>;

    #[inline]
    fn into_iter(self) -> Self::IntoIter {
        self.iter()
    }
}

impl<T, StyleExt> From<T> for RawText<T, StyleExt>
where
    StyleExt: Default,
{
    #[inline]
    fn from(content: T) -> Self {
        Self {
            content,
            style: Style::default(),
            sibs: Vec::new(),
        }
    }
}

impl<T, StyleExt> Display for RawText<T, StyleExt>
where
    T: Display,
{
    #[inline]
    fn fmt(&self, f: &mut std::fmt::Formatter<'_>) -> std::fmt::Result {
        for content in self {
            write!(f, "{}", content)?;
        }
        Ok(())
    }
}

/// Text content that supports literal text conversion.
pub trait Plain: Sized {
    /// Converts a string literal to the text content.
    fn from_literal(literal: &str) -> Self;
}

impl<T> Plain for T
where
    T: for<'a> From<&'a str>,
{
    #[inline]
    fn from_literal(literal: &str) -> Self {
        literal.into()
    }
}

<<<<<<< HEAD
/// Global context for text.
///
/// The associated types [`Texts::T`] and [`Texts::StyleExt`] should be applied to [`Text`] when used.
pub trait ProvideTextTy: GlobalContext {
    /// Generic `T` that should be applied to [`Text`].
    type Content;
    /// Generic `StyleExt` that should be applied to [`Text`].
    type StyleExt;
}

/// Context type decorated [`RawText`].
pub type Text<Cx> = RawText<<Cx as ProvideTextTy>::Content, <Cx as ProvideTextTy>::StyleExt>;
=======
pub trait Localizable {
	fn localization_key(&self) -> String;

	fn localized_name(&self) -> Text<(), ()> {
		todo!()
	}
}
>>>>>>> cf2ad212

#[cfg(test)]
mod tests;

#[cfg(feature = "macros")]
mod macros;<|MERGE_RESOLUTION|>--- conflicted
+++ resolved
@@ -180,7 +180,6 @@
     }
 }
 
-<<<<<<< HEAD
 /// Global context for text.
 ///
 /// The associated types [`Texts::T`] and [`Texts::StyleExt`] should be applied to [`Text`] when used.
@@ -193,15 +192,14 @@
 
 /// Context type decorated [`RawText`].
 pub type Text<Cx> = RawText<<Cx as ProvideTextTy>::Content, <Cx as ProvideTextTy>::StyleExt>;
-=======
+
 pub trait Localizable {
 	fn localization_key(&self) -> String;
 
-	fn localized_name(&self) -> Text<(), ()> {
+	fn localized_name(&self) -> () {
 		todo!()
 	}
 }
->>>>>>> cf2ad212
 
 #[cfg(test)]
 mod tests;
