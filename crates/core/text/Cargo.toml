--- conflicted
+++ resolved
@@ -18,11 +18,7 @@
 serde = { version = "1.0", features = ["derive"], optional = true }
 
 [features]
-<<<<<<< HEAD
-default = ["serde"]
-=======
 default = ["macros"]
->>>>>>> cf2ad212
 serde = ["dep:serde"]
 macros = []
 
