--- conflicted
+++ resolved
@@ -67,7 +67,9 @@
 #[deprecated = "use `nbt` feature instead"]
 pub use nbt as nbt_edcode;
 
-<<<<<<< HEAD
+#[cfg(feature = "unit")]
+unsafe impl GlobalContext for () {}
+
 /// Trait usually for global-context-provided 'extension types' to represent types that is held.
 pub trait Hold<T> {
     /// Returns the held value.
@@ -75,8 +77,4 @@
 
     /// Returns the held value mutably.
     fn get_held_mut(&mut self) -> &mut T;
-}
-=======
-#[cfg(feature = "unit")]
-unsafe impl GlobalContext for () {}
->>>>>>> 4bd07921
+}