//! Proc-macros for deriving `rimecraft_edcode` traits.
//!
//! __You shouldn't use this crate directly__, use `rimecraft_edcode` crate
//! with `derive` feature flag instead.

use proc_macro::TokenStream;
use proc_macro2::TokenTree;
use quote::quote;
use syn::{
    parse_macro_input, spanned::Spanned, Attribute, Data, DataEnum, DeriveInput, Error, Expr,
    Fields, Ident, Meta,
};

macro_rules! unsupported_object {
    ($tr:literal, $ty:literal) => {
        concat!("deriving `", $tr, "` to `", $ty, "` is not supported")
    };
}

macro_rules! fields_disallowed {
    () => {
        "variants with fields are not supported"
    };
}

macro_rules! discriminant_required {
    () => {
        "variants must have explicit discriminant"
    };
}

macro_rules! unsupported_repr {
    () => {
        "only `u*` and `i*` (excluding 128-bit types) repr is supported"
    };
}

macro_rules! repr_required {
    () => {
        "must specify repr"
    };
}

/// Common parsing code for deriving to `enum`.
fn parse_derive_enum(
    ident: Ident,
    attrs: Vec<Attribute>,
    data: DataEnum,
) -> Result<(Ident, Ident, Vec<Ident>, Vec<Expr>), TokenStream> {
    let mut enum_idents: Vec<Ident> = vec![];
    let mut enum_vals: Vec<Expr> = vec![];
    for var in data.variants.into_iter() {
        if matches!(var.fields, Fields::Unit) {
            enum_idents.push(var.ident.clone());
        } else {
            return Err(Error::new(var.fields.span(), fields_disallowed!())
                .into_compile_error()
                .into());
        }
        let has_disc_err = !var.discriminant.clone().is_some_and(|(_, e)| {
            enum_vals.push(e);
            true
        });
        if has_disc_err {
            return Err(Error::new(var.span(), discriminant_required!())
                .into_compile_error()
                .into());
        }
    }
    let mut repr_type: Option<Ident> = None;
    for attr in attrs {
        if let Meta::List(meta) = attr.meta {
            let is_repr = meta
                .path
                .require_ident()
                .is_ok_and(|id| id == &Ident::new("repr", id.span()));
            if is_repr {
                let mut iter = meta.tokens.into_iter().peekable();
                let span = iter.peek().span();
                macro_rules! ident_helper {
                    ($span:expr => $( $ty:ident ),*) => {
                        vec![
                            $( Ident::new(stringify!($ty), $span) ),*
                        ]
                    };
                }
                let supported = iter.next().is_some_and(|x| {
                    if let TokenTree::Ident(id) = x {
                        if ident_helper!(span => u8, u16, u32, u64, i8, i16, i32, i64).contains(&id)
                        {
                            repr_type = Some(id);
                            true
                        } else {
                            false
                        }
                    } else {
                        false
                    }
                });
                if !supported {
                    return Err(Error::new(span, unsupported_repr!())
                        .into_compile_error()
                        .into());
                }
            }
        }
    }
    let repr_type = repr_type.ok_or_else(|| {
<<<<<<< HEAD
        Into::<TokenStream>::into(
            Error::new(ident.span(), repr_required!()).into_compile_error(),
        )
=======
        Into::<TokenStream>::into(Error::new(ident.span(), repr_required!()).into_compile_error())
>>>>>>> 19b0ed98
    })?;
    Ok((ident, repr_type, enum_idents, enum_vals))
}

/// Derive `rimecraft_edcode::Encode` to objects.
///
/// # Enum
///
/// ## Requirements:
/// - All variants must be field-less.
/// - Enum must explicitly specify its representation through `#[repr()]`, and
///   only `u*` and `i*` (excluding 128-bit types) repr are allowed.
/// - All variants must have explicit discriminant.
#[proc_macro_derive(Encode)]
pub fn derive_encode(input: TokenStream) -> TokenStream {
    let input = parse_macro_input!(input as DeriveInput);
    match input.data {
        Data::Enum(data) => {
            let (ident, repr_type, enum_idents, enum_vals) =
                match parse_derive_enum(input.ident, input.attrs, data) {
                    Ok(x) => x,
                    Err(err) => return err,
                };
            let expanded = quote! {
                impl ::rimecraft_edcode::Encode for #ident {
                    fn encode<B>(&self, mut buf: B) -> Result<(), std::io::Error>
                    where
                        B: ::rimecraft_edcode::bytes::BufMut,
                    {
                        let x:#repr_type = match self {
                            #( Self::#enum_idents => #enum_vals, )*
                        };
                        ::rimecraft_edcode::Encode::encode(&x, &mut buf)?;
                        Ok(())
                    }
                }
            };
            expanded.into()
        }
        Data::Struct(data) => Error::new(
            data.struct_token.span,
            unsupported_object!("Encode", "struct"),
        )
        .to_compile_error()
        .into(),
        Data::Union(data) => Error::new(
            data.union_token.span,
            unsupported_object!("Encode", "union"),
        )
        .to_compile_error()
        .into(),
    }
}

/// Derive `rimecraft_edcode::Decode` to objects.
#[proc_macro_derive(Decode)]
pub fn derive_decode(input: TokenStream) -> TokenStream {
    let input = parse_macro_input!(input as DeriveInput);
    match input.data {
        Data::Enum(data) => {
            let (ident, repr_type, enum_idents, enum_vals) =
                match parse_derive_enum(input.ident, input.attrs, data) {
                    Ok(x) => x,
                    Err(err) => {
                        return err;
                    }
                };
            let expanded = quote! {
                impl ::rimecraft_edcode::Decode for #ident {
                    fn decode<B>(mut buf: B) -> Result<Self, std::io::Error>
                    where
                        B: ::rimecraft_edcode::bytes::Buf,
                    {
                        let x:#repr_type = ::rimecraft_edcode::Decode::decode(&mut buf)?;
                        let var = match x {
                            #( #enum_vals => Self::#enum_idents, )*
                            unknown => return Err(std::io::Error::other(format!("unknown variant {}", unknown))),
                        };
                        Ok(var)
                    }
                }
            };
            expanded.into()
        }
        Data::Struct(data) => Error::new(
            data.struct_token.span,
            unsupported_object!("Decode", "struct"),
        )
        .to_compile_error()
        .into(),
        Data::Union(data) => Error::new(
            data.union_token.span,
            unsupported_object!("Decode", "union"),
        )
        .into_compile_error()
        .into(),
    }
}<|MERGE_RESOLUTION|>--- conflicted
+++ resolved
@@ -106,13 +106,7 @@
         }
     }
     let repr_type = repr_type.ok_or_else(|| {
-<<<<<<< HEAD
-        Into::<TokenStream>::into(
-            Error::new(ident.span(), repr_required!()).into_compile_error(),
-        )
-=======
         Into::<TokenStream>::into(Error::new(ident.span(), repr_required!()).into_compile_error())
->>>>>>> 19b0ed98
     })?;
     Ok((ident, repr_type, enum_idents, enum_vals))
 }
