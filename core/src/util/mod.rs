<<<<<<< HEAD
pub mod formatting;
pub mod math;

/// Cell forbids immutable access to the inner value.
pub struct MutOnly<T> {
    value: T,
}

impl<T> MutOnly<T> {
    #[inline]
    pub fn new(value: T) -> Self {
        Self { value }
    }

    #[inline]
    pub fn get_mut(&mut self) -> &mut T {
        &mut self.value
    }

    #[inline]
    pub fn as_ptr(&self) -> *mut T {
        &self.value as *const T as *mut T
    }

    #[inline]
    pub fn into_inner(self) -> T {
        self.value
    }
}

impl<T> From<T> for MutOnly<T> {
    fn from(value: T) -> Self {
        Self::new(value)
    }
}
=======
pub mod math;
>>>>>>> d195a09d
<|MERGE_RESOLUTION|>--- conflicted
+++ resolved
@@ -1,39 +1,2 @@
-<<<<<<< HEAD
 pub mod formatting;
-pub mod math;
-
-/// Cell forbids immutable access to the inner value.
-pub struct MutOnly<T> {
-    value: T,
-}
-
-impl<T> MutOnly<T> {
-    #[inline]
-    pub fn new(value: T) -> Self {
-        Self { value }
-    }
-
-    #[inline]
-    pub fn get_mut(&mut self) -> &mut T {
-        &mut self.value
-    }
-
-    #[inline]
-    pub fn as_ptr(&self) -> *mut T {
-        &self.value as *const T as *mut T
-    }
-
-    #[inline]
-    pub fn into_inner(self) -> T {
-        self.value
-    }
-}
-
-impl<T> From<T> for MutOnly<T> {
-    fn from(value: T) -> Self {
-        Self::new(value)
-    }
-}
-=======
-pub mod math;
->>>>>>> d195a09d
+pub mod math;